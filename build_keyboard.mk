--- conflicted
+++ resolved
@@ -135,13 +135,10 @@
     OPT_DEFS += -DCONVERT_TO_PROTON_C
 endif
 
-<<<<<<< HEAD
-=======
 ifneq ($(FORCE_LAYOUT),)
     TARGET := $(TARGET)_$(FORCE_LAYOUT)
 endif
 
->>>>>>> bdc8d89e
 include quantum/mcu_selection.mk
 
 ifdef MCU_FAMILY
