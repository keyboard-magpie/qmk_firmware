--- conflicted
+++ resolved
@@ -5,28 +5,6 @@
   "usb": {
     "vid": "0xCB10"
   },
-<<<<<<< HEAD
-  "matrix_pins": {
-    "cols": ["D2", "D4", "F6", "F5"],
-    "rows": ["D7", "E6", "B3", "B2"]
-  },
-  "diode_direction": "COL2ROW",
-  "backlight": {
-    "pin": "B5",
-    "levels": 6
-  },
-  "rgblight": {
-    "saturation_steps": 8,
-    "brightness_steps": 8,
-    "led_count": 4
-  },
-  "ws2812": {
-    "pin": "D3"
-  },
-  "processor": "atmega32u4",
-  "bootloader": "caterina",
-=======
->>>>>>> c5a1e485
   "community_layouts": ["ortho_4x4"],
   "layouts": {
     "LAYOUT_ortho_4x4": {
