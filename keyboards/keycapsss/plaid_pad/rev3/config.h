/* Copyright 2020 Ben Roesner (keycapsss.com)
 *
 * This program is free software: you can redistribute it and/or modify
 * it under the terms of the GNU General Public License as published by
 * the Free Software Foundation, either version 2 of the License, or
 * (at your option) any later version.
 *
 * This program is distributed in the hope that it will be useful,
 * but WITHOUT ANY WARRANTY; without even the implied warranty of
 * MERCHANTABILITY or FITNESS FOR A PARTICULAR PURPOSE.  See the
 * GNU General Public License for more details.
 *
 * You should have received a copy of the GNU General Public License
 * along with this program.  If not, see <http://www.gnu.org/licenses/>.
 */

#pragma once

<<<<<<< HEAD
#define PRODUCT Plaid-Pad Rev3
#define DEVICE_VER 0x0003

=======
#define UNUSED_PINS     { }
>>>>>>> 201f1a8f

#define ENCODERS_PAD_A { D1, B2, B4, D4 }
#define ENCODERS_PAD_B { D0, B1, B3, B5 }<|MERGE_RESOLUTION|>--- conflicted
+++ resolved
@@ -16,13 +16,5 @@
 
 #pragma once
 
-<<<<<<< HEAD
-#define PRODUCT Plaid-Pad Rev3
-#define DEVICE_VER 0x0003
-
-=======
-#define UNUSED_PINS     { }
->>>>>>> 201f1a8f
-
 #define ENCODERS_PAD_A { D1, B2, B4, D4 }
 #define ENCODERS_PAD_B { D0, B1, B3, B5 }