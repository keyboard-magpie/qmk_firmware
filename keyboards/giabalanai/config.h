/*
Copyright 2023 3araht

This program is free software: you can redistribute it and/or modify
it under the terms of the GNU General Public License as published by
the Free Software Foundation, either version 2 of the License, or
(at your option) any later version.

This program is distributed in the hope that it will be useful,
but WITHOUT ANY WARRANTY; without even the implied warranty of
MERCHANTABILITY or FITNESS FOR A PARTICULAR PURPOSE.  See the
GNU General Public License for more details.

You should have received a copy of the GNU General Public License
along with this program.  If not, see <http://www.gnu.org/licenses/>.
*/

#pragma once

<<<<<<< HEAD
#define SELECT_SOFT_SERIAL_SPEED 1
/*Sets the protocol speed when using serial communication*/
//Speeds:
//0: about 189kbps (Experimental only)
//1: about 137kbps (default)
//2: about 75kbps
//3: about 39kbps
//4: about 26kbps
//5: about 20kbps
=======

/*
 * Keyboard Matrix Assignments
 *
 * Change this to how you wired your keyboard
 * COLS: AVR pins used for columns, left to right
 * ROWS: AVR pins used for rows, top to bottom
 * DIODE_DIRECTION: COL2ROW = COL = Anode (+), ROW = Cathode (-, marked on diode)
 *                  ROW2COL = ROW = Anode (+), COL = Cathode (-, marked on diode)
 *
 */
#define MATRIX_ROW_PINS { B5, B4, E6, D7, C6, D4 }
#define MATRIX_COL_PINS { B1, F7, F6, F5, F4, B3, B2, B6, D0, D1 }
#define MATRIX_ROW_PINS_RIGHT { D1, D0, D4, C6, D7, E6 }
#define MATRIX_COL_PINS_RIGHT { F4, F5, F6, F7, B1, B3, B2, C7, B7, F1 }

/* COL2ROW, ROW2COL */
#define DIODE_DIRECTION COL2ROW
>>>>>>> d06ce015

// Right side has to be the master since 1, LED data is output from right side, and 2, Audio pin is prepared on right side as a reserve.
#define MASTER_RIGHT

// for "Generic" Promicro to be detected correctly as lefthand side (slave)
#define SPLIT_USB_DETECT

/* ws2812 RGB LED */
#define RGB_DI_PIN D3

#ifdef RGBLIGHT_ENABLE
#   define RGBLED_NUM 123

// Do not define "RGBLED_SPLIT" since somehow it doesn't work well yet.
// Even thhough "#define RGBLED_SPLIT { 60, 63 }" was set, LEDs on the sub keyboad side didn't turn on.
// Not sure but rgblight_sethsv_at() might not support RGBLED_SPLIT yet.
// Instead, LED data is tranferred from right side to the left via TRRS cable.

#   define RGBLIGHT_LIMIT_VAL 80
#   define RGBLIGHT_LAYERS

// By default, LEDs of the buttons which are pressed turn on.
// #    define RGBLIGHT_EFFECT_TWINKLE
// #    define RGBLIGHT_EFFECT_KNIGHT


// RGBLIGHT LED MAP
//     Right 1st row (12 LEDs)
//     ENCODER
//     Right 2nd .. 5th row(13, 12, 13, 12 LEDs)
//     Left 1st .. 5th row (12 LEDs x 5 rows)

#   define RGBLIGHT_LED_MAP { \
    60,  61,  62,  63,  64,  65,  66,  67,  68,  69,  70,  71, \
    97, \
    84,  83,  82,  81,  80,  79,  78,  77,  76,  75,  74,  73,  72, \
    85,  86,  87,  88,  89,  90,  91,  92,  93,  94,  95,  96, \
    110, 109, 108, 107, 106, 105, 104, 103, 102, 101, 100, 99,  98, \
    111, 112, 113, 114, 115, 116, 117, 118, 119, 120, 121, 122, \
    \
    11,  10,  9,   8,   7,   6,   5,   4,   3,   2,   1,   0,  \
    12,  13,  14,  15,  16,  17,  18,  19,  20,  21,  22,  23, \
    35,  34,  33,  32,  31,  30,  29,  28,  27,  26,  25,  24, \
    36,  37,  38,  39,  40,  41,  42,  43,  44,  45,  46,  47, \
    59,  58,  57,  56,  55,  54,  53,  52,  51,  50,  49,  48  \
    }
#endif

#ifdef RGB_MATRIX_ENABLE
/* ws2812 RGB MATRIX */
#   define RGB_MATRIX_LED_COUNT 123
#   define RGB_MATRIX_KEYPRESSES  // reacts to keypresses

//  for all fingers used at once.
#   define LED_HITS_TO_REMEMBER 10

#   define RGB_MATRIX_MAXIMUM_BRIGHTNESS 50

// the above brighness setting has no effect on rgb_matrix_set_color().
// Use darker colors instead.
/*              RGB darker COLORS             */
#   define RGB_DARKWHITE 0x66, 0x66, 0x66
#   define RGB_DARKRED 0x66, 0x0, 0x0
#   define RGB_DARKCORAL 0x66, 0x31, 0x1E
#   define RGB_DARKORANGE 0x66, 0x33, 0x0
#   define RGB_DARKGOLDENROD 0x56, 0x42, 0xD
#   define RGB_DARKGOLD 0x66, 0x56, 0x0
#   define RGB_DARKYELLOW 0x66, 0x66, 0x0
#   define RGB_DARKCHARTREUSE 0x33, 0x66, 0x0
#   define RGB_DARKGREEN 0x0, 0x66, 0x0
#   define RGB_DARKSPRINGGREEN 0x0, 0x66, 0x33
#   define RGB_DARKTURQUOISE 0x1C, 0x2C, 0x2A
#   define RGB_DARKTEAL 0x0, 0x33, 0x33
#   define RGB_DARKCYAN 0x0, 0x66, 0x66
#   define RGB_DARKAZURE 0x3D, 0x62, 0x66
#   define RGB_DARKBLUE 0x0, 0x0, 0x66
#   define RGB_DARKPURPLE 0x30, 0x0, 0x66
#   define RGB_DARKMAGENTA 0x66, 0x0, 0x66
#   define RGB_DARKPINK 0x66, 0x33, 0x4C

//  https://docs.qmk.fm/#/feature_rgb_matrix
//  Enable suspend mode.
// #    define RGB_DISABLE_WHEN_USB_SUSPENDED true

#   define ENABLE_RGB_MATRIX_GRADIENT_UP_DOWN
// #define ENABLE_RGB_MATRIX_GRADIENT_LEFT_RIGHT
// #define ENABLE_RGB_MATRIX_BREATHING
// #define ENABLE_RGB_MATRIX_BAND_SAT
// #define ENABLE_RGB_MATRIX_BAND_VAL
// #define ENABLE_RGB_MATRIX_BAND_PINWHEEL_SAT
// #define ENABLE_RGB_MATRIX_BAND_PINWHEEL_VAL
// #define ENABLE_RGB_MATRIX_BAND_SPIRAL_SAT
// #define ENABLE_RGB_MATRIX_BAND_SPIRAL_VAL
// #define ENABLE_RGB_MATRIX_CYCLE_ALL
// #define ENABLE_RGB_MATRIX_CYCLE_LEFT_RIGHT
// #define ENABLE_RGB_MATRIX_CYCLE_UP_DOWN
#   define ENABLE_RGB_MATRIX_RAINBOW_MOVING_CHEVRON
// #define ENABLE_RGB_MATRIX_CYCLE_OUT_IN
// #define ENABLE_RGB_MATRIX_CYCLE_OUT_IN_DUAL
// #define ENABLE_RGB_MATRIX_CYCLE_PINWHEEL
// #define ENABLE_RGB_MATRIX_CYCLE_SPIRAL
// #define ENABLE_RGB_MATRIX_DUAL_BEACON
// #   define ENABLE_RGB_MATRIX_RAINBOW_BEACON
// #define ENABLE_RGB_MATRIX_RAINBOW_PINWHEELS
// #define ENABLE_RGB_MATRIX_RAINDROPS
// #define ENABLE_RGB_MATRIX_JELLYBEAN_RAINDROPS
#   define ENABLE_RGB_MATRIX_HUE_BREATHING
// #define ENABLE_RGB_MATRIX_HUE_PENDULUM
// #define ENABLE_RGB_MATRIX_HUE_WAVE
// #define ENABLE_RGB_MATRIX_TYPING_HEATMAP
// #define ENABLE_RGB_MATRIX_DIGITAL_RAIN
// #define ENABLE_RGB_MATRIX_SOLID_REACTIVE_SIMPLE
#   define ENABLE_RGB_MATRIX_SOLID_REACTIVE
// #define ENABLE_RGB_MATRIX_SOLID_REACTIVE_WIDE
// #define ENABLE_RGB_MATRIX_SOLID_REACTIVE_MULTIWIDE
// #define ENABLE_RGB_MATRIX_SOLID_REACTIVE_CROSS
// #define ENABLE_RGB_MATRIX_SOLID_REACTIVE_MULTICROSS
// #define ENABLE_RGB_MATRIX_SOLID_REACTIVE_NEXUS
// #define ENABLE_RGB_MATRIX_SOLID_REACTIVE_MULTINEXUS
// #define ENABLE_RGB_MATRIX_SPLASH
#   define ENABLE_RGB_MATRIX_MULTISPLASH
// #define ENABLE_RGB_MATRIX_SOLID_SPLASH
// #define ENABLE_RGB_MATRIX_SOLID_MULTISPLASH
#endif  // RGB_MATRIX_ENABLE

/*
 * Feature disable options
 *  These options are also useful to firmware size reduction.
 */

/* disable debug print */
//#define NO_DEBUG

/* disable print */
//#define NO_PRINT

/* disable action features */
//#define NO_ACTION_LAYER
//#define NO_ACTION_TAPPING
//#define NO_ACTION_ONESHOT

/* Audio */
#ifdef AUDIO_ENABLE
#   define AUDIO_PIN B5  // use EX1 = PB5 = PIN9 as Audio output
// #define DAC_SAMPLE_MAX 32768U
#   define DAC_SAMPLE_MAX 65535U
// #define AUDIO_CLICKY
#   define NO_MUSIC_MODE
// #define STARTUP_SONG SONG(FANTASIE_IMPROMPTU)
// #define STARTUP_SONG SONG(NOCTURNE_OP_9_NO_1)
// #define STARTUP_SONG SONG(USSR_ANTHEM)
// #define STARTUP_SONG SONG(CAMPANELLA)
#endif

/*
 * MIDI options
 */

/* enable basic MIDI features:
   - MIDI notes can be sent when in Music mode is on
*/
//#define MIDI_BASIC

/* enable advanced MIDI features:
   - MIDI notes can be added to the keymap
   - Octave shift and transpose
   - Virtual sustain, portamento, and modulation wheel
   - etc.
*/
#ifdef MIDI_ENABLE
#   define MIDI_ADVANCED
// Initial velocity value (avoid using 127 since it is used as a special number in some sound sources.)
#   define MIDI_INITIAL_VELOCITY 117
#endif  //  MIDI_ENABLE

#define TAP_CODE_DELAY 10

/* 2021/01/22 added to shrink firmware size */
// NO_ACTION_TAPPING -1964 bytes, however, this disables Layer mods...
// #define NO_ACTION_TAPPING
// NO_ACTION_ONESHOT -388 bytes
#define NO_ACTION_ONESHOT
/*
 * Encoder options
 */
#ifdef ENCODER_ENABLE
#   define ENCODER_RESOLUTIONS_RIGHT { 4 }
#endif  // ENCODER_ENABLE<|MERGE_RESOLUTION|>--- conflicted
+++ resolved
@@ -17,7 +17,6 @@
 
 #pragma once
 
-<<<<<<< HEAD
 #define SELECT_SOFT_SERIAL_SPEED 1
 /*Sets the protocol speed when using serial communication*/
 //Speeds:
@@ -27,26 +26,6 @@
 //3: about 39kbps
 //4: about 26kbps
 //5: about 20kbps
-=======
-
-/*
- * Keyboard Matrix Assignments
- *
- * Change this to how you wired your keyboard
- * COLS: AVR pins used for columns, left to right
- * ROWS: AVR pins used for rows, top to bottom
- * DIODE_DIRECTION: COL2ROW = COL = Anode (+), ROW = Cathode (-, marked on diode)
- *                  ROW2COL = ROW = Anode (+), COL = Cathode (-, marked on diode)
- *
- */
-#define MATRIX_ROW_PINS { B5, B4, E6, D7, C6, D4 }
-#define MATRIX_COL_PINS { B1, F7, F6, F5, F4, B3, B2, B6, D0, D1 }
-#define MATRIX_ROW_PINS_RIGHT { D1, D0, D4, C6, D7, E6 }
-#define MATRIX_COL_PINS_RIGHT { F4, F5, F6, F7, B1, B3, B2, C7, B7, F1 }
-
-/* COL2ROW, ROW2COL */
-#define DIODE_DIRECTION COL2ROW
->>>>>>> d06ce015
 
 // Right side has to be the master since 1, LED data is output from right side, and 2, Audio pin is prepared on right side as a reserve.
 #define MASTER_RIGHT
@@ -228,10 +207,4 @@
 // NO_ACTION_TAPPING -1964 bytes, however, this disables Layer mods...
 // #define NO_ACTION_TAPPING
 // NO_ACTION_ONESHOT -388 bytes
-#define NO_ACTION_ONESHOT
-/*
- * Encoder options
- */
-#ifdef ENCODER_ENABLE
-#   define ENCODER_RESOLUTIONS_RIGHT { 4 }
-#endif  // ENCODER_ENABLE+#define NO_ACTION_ONESHOT