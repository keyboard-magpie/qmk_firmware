#pragma once

#ifdef AUDIO_ENABLE
    #define STARTUP_SONG SONG(PLANCK_SOUND)
    // #define STARTUP_SONG SONG(NO_SOUND)

    #define DEFAULT_LAYER_SONGS { SONG(QWERTY_SOUND), \
                                  SONG(COLEMAK_SOUND), \
                                  SONG(DVORAK_SOUND) \
                                }
#endif

/*
 * MIDI options
 */

/* Prevent use of disabled MIDI features in the keymap */
//#define MIDI_ENABLE_STRICT 1

/* enable basic MIDI features:
   - MIDI notes can be sent when in Music mode is on
*/

#define MIDI_BASIC

/* enable advanced MIDI features:
   - MIDI notes can be added to the keymap
   - Octave shift and transpose
   - Virtual sustain, portamento, and modulation wheel
   - etc.
*/
//#define MIDI_ADVANCED

/* override number of MIDI tone keycodes (each octave adds 12 keycodes and allocates 12 bytes) */
//#define MIDI_TONE_KEYCODE_OCTAVES 2

// Most tactile encoders have detents every 4 stages
#define ENCODER_RESOLUTION 4
<<<<<<< HEAD

#endif
=======
>>>>>>> 5d47231f
<|MERGE_RESOLUTION|>--- conflicted
+++ resolved
@@ -35,9 +35,4 @@
 //#define MIDI_TONE_KEYCODE_OCTAVES 2
 
 // Most tactile encoders have detents every 4 stages
-#define ENCODER_RESOLUTION 4
-<<<<<<< HEAD
-
-#endif
-=======
->>>>>>> 5d47231f
+#define ENCODER_RESOLUTION 4