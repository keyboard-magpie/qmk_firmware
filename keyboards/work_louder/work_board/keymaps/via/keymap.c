/* Copyright 2015-2017 Jack Humbert
 *
 * This program is free software: you can redistribute it and/or modify
 * it under the terms of the GNU General Public License as published by
 * the Free Software Foundation, either version 2 of the License, or
 * (at your option) any later version.
 *
 * This program is distributed in the hope that it will be useful,
 * but WITHOUT ANY WARRANTY; without even the implied warranty of
 * MERCHANTABILITY or FITNESS FOR A PARTICULAR PURPOSE.  See the
 * GNU General Public License for more details.
 *
 * You should have received a copy of the GNU General Public License
 * along with this program.  If not, see <http://www.gnu.org/licenses/>.
 */

#include QMK_KEYBOARD_H

enum planck_layers { _QWERTY, _LOWER, _RAISE, _ADJUST };

enum tap_dances {
    ENC_TAP,
};

#define LOWER FN_MO13
#define RAISE FN_MO23

// clang-format off
const uint16_t PROGMEM keymaps[][MATRIX_ROWS][MATRIX_COLS] = {
    [_QWERTY] = LAYOUT(
        KC_ESC,  KC_Q,    KC_W,    KC_E,    KC_R,    KC_T,    KC_Y,    KC_U,    KC_I,    KC_O,    KC_P,    KC_BSPC, USER09,
        KC_TAB,  KC_A,    KC_S,    KC_D,    KC_F,    KC_G,    KC_H,    KC_J,    KC_K,    KC_L,    KC_SCLN, KC_QUOT,
        KC_LSFT, KC_Z,    KC_X,    KC_C,    KC_V,    KC_B,    KC_N,    KC_M,    KC_COMM, KC_DOT,  KC_SLSH, KC_ENT,
        MO(3),   KC_LCTL, KC_LALT, KC_LGUI, LOWER,   KC_SPC,  KC_SPC,  RAISE,   KC_LEFT, KC_DOWN, KC_UP,   KC_RGHT
    ),
    [_LOWER] = LAYOUT(
        KC_TILD, KC_EXLM, KC_AT,   KC_HASH, KC_DLR,  KC_PERC, KC_CIRC, KC_AMPR, KC_ASTR, KC_LPRN, KC_RPRN, KC_BSPC, _______,
        KC_DEL,  KC_F1,   KC_F2,   KC_F3,   KC_F4,   KC_F5,   KC_F6,   KC_UNDS, KC_PLUS, KC_LCBR, KC_RCBR, KC_PIPE,
        _______, KC_F7,   KC_F8,   KC_F9,   KC_F10,  KC_F11,  KC_F12,  S(KC_NUHS),S(KC_NUBS),KC_HOME, KC_END, _______,
        _______, _______, _______, MC_1,    _______, MC_0,    _______, _______, KC_MNXT, KC_VOLD, KC_VOLU, KC_MPLY
    ),
    [_RAISE] = LAYOUT(
        KC_GRV,  KC_1,    KC_2,    KC_3,    KC_4,    KC_5,    KC_6,    KC_7,    KC_8,    KC_9,    KC_0,    KC_BSPC, _______,
        KC_DEL,  KC_F1,   KC_F2,   KC_F3,   KC_F4,   KC_F5,   KC_F6,   KC_MINS, KC_EQL,  KC_LBRC, KC_RBRC, KC_BSLS,
        _______, KC_F7,   KC_F8,   KC_F9,   KC_F10,  KC_F11,  KC_F12,  KC_NUHS, KC_NUBS, KC_PGUP, KC_PGDN, _______,
        _______, _______, _______, _______, _______, _______, _______, _______, KC_MNXT, KC_VOLD, KC_VOLU, KC_MPLY
    ),
    [_ADJUST] = LAYOUT(
        _______, QK_BOOT, _______, RGB_TOG, RGB_MOD, RGB_HUI, RGB_HUD, RGB_SAI, RGB_SAD, RGB_VAI, RGB_VAD, KC_DEL,  R_M_TOG,
        _______, _______, MU_NEXT, R_M_TOG, R_M_MOD, _______, _______, _______, _______, R_M_SAI, R_M_HUI, R_M_MOD,
        _______, _______, _______, _______, _______, _______, _______, _______, _______, R_M_SAD, R_M_HUD, R_M_RMOD,
        _______, _______, _______, _______, _______, _______, _______, _______, _______, _______, _______, _______
    )
};


<<<<<<< HEAD
void dance_enc_finished(tap_dance_state_t *state, void *user_data) {
=======
#ifdef ENCODER_MAP_ENABLE
const uint16_t PROGMEM encoder_map[][NUM_ENCODERS][2] = {
    [_QWERTY] = { ENCODER_CCW_CW(KC_VOLD, KC_VOLU) },
    [_LOWER]  = { ENCODER_CCW_CW(KC_PGDN, KC_PGUP) },
    [_RAISE]  = { ENCODER_CCW_CW(R_M_RMOD, R_M_MOD) },
    [_ADJUST] = { ENCODER_CCW_CW(R_M_HUI, R_M_HUD) },
};
#endif
// clang-format on

void dance_enc_finished(qk_tap_dance_state_t *state, void *user_data) {
>>>>>>> 377f87cb
    if (state->count == 1) {
        register_code(KC_MPLY);
    } else if (state->count == 2) {
        register_code(KC_MNXT);
    } else {
        register_code(KC_MPRV);
    }
}

void dance_enc_reset(tap_dance_state_t *state, void *user_data) {
    if (state->count == 1) {
        unregister_code(KC_MPLY);
    } else if (state->count == 2) {
        unregister_code(KC_MNXT);
    } else {
        unregister_code(KC_MPRV);
    }
}

// Tap Dance definitions
tap_dance_action_t tap_dance_actions[] = {
    [ENC_TAP] = ACTION_TAP_DANCE_FN_ADVANCED(NULL, dance_enc_finished, dance_enc_reset),
};

typedef union {
    uint32_t raw;
    struct {
        uint8_t led_level : 3;
    };
} work_louder_config_t;

work_louder_config_t work_louder_config;

bool process_record_user(uint16_t keycode, keyrecord_t *record) {
    if (keycode == USER09) {
        preprocess_tap_dance(TD(ENC_TAP), record);
        return process_tap_dance(TD(ENC_TAP), record);
    } else if (keycode == USER10 && record->event.pressed) {
        work_louder_config.led_level ^= true;
        eeconfig_update_user(work_louder_config.raw);
        layer_state_set_kb(layer_state);
    }

    return true;
}

layer_state_t layer_state_set_user(layer_state_t state) {
    writePinLow(B2);
    writePinLow(B3);
    writePinLow(B7);

    if (work_louder_config.led_level) {
        switch (get_highest_layer(state)) {
            case 1:
                writePinHigh(B2);
                break;
            case 2:
                writePinHigh(B3);
                break;
            case 3:
                writePinHigh(B7);
                break;
        }
    }

    return state;
}

void eeconfig_init_user(void) {
    work_louder_config.raw       = 0;
    work_louder_config.led_level = true;
    eeconfig_update_user(work_louder_config.raw);
}

void keyboard_post_init_user(void) {
    work_louder_config.raw = eeconfig_read_user();
}

enum via_indicator_value {
    id_wl_brightness = 1,
    id_wl_layer, // placeholder
};

void wl_config_set_value(uint8_t *data) {
    // data = [ value_id, value_data ]
    uint8_t *value_id   = &(data[0]);
    uint8_t *value_data = &(data[1]);

    switch (*value_id) {
        case id_wl_brightness:
            work_louder_config.led_level = (bool)*value_data;
            layer_state_set_kb(layer_state);
            break;
        // case id_wl_layer:
        //     layer_move(*value_data);
        //     break;
    }
}

void wl_config_get_value(uint8_t *data) {
    // data = [ value_id, value_data ]
    uint8_t *value_id   = &(data[0]);
    uint8_t *value_data = &(data[1]);

    switch (*value_id) {
        case id_wl_brightness:
            *value_data = work_louder_config.led_level;
            break;
        // case id_wl_layer:
        //     *value_data = get_highest_layer(layer_state);
        //     break;
    }
}

void wl_config_save(void) {
    eeconfig_update_user(work_louder_config.raw);
}

void via_custom_value_command_kb(uint8_t *data, uint8_t length) {
    uint8_t *command_id        = &(data[0]);
    uint8_t *channel_id        = &(data[1]);
    uint8_t *value_id_and_data = &(data[2]);

    if (*channel_id == id_custom_channel) {
        switch (*command_id) {
            case id_custom_set_value: {
                wl_config_set_value(value_id_and_data);
                break;
            }
            case id_custom_get_value: {
                wl_config_get_value(value_id_and_data);
                break;
            }
            case id_custom_save: {
                wl_config_save();
                break;
            }
            default: {
                // Unhandled message.
                *command_id = id_unhandled;
                break;
            }
        }
        return;
    }
    *command_id = id_unhandled;
}<|MERGE_RESOLUTION|>--- conflicted
+++ resolved
@@ -54,9 +54,6 @@
 };
 
 
-<<<<<<< HEAD
-void dance_enc_finished(tap_dance_state_t *state, void *user_data) {
-=======
 #ifdef ENCODER_MAP_ENABLE
 const uint16_t PROGMEM encoder_map[][NUM_ENCODERS][2] = {
     [_QWERTY] = { ENCODER_CCW_CW(KC_VOLD, KC_VOLU) },
@@ -67,8 +64,7 @@
 #endif
 // clang-format on
 
-void dance_enc_finished(qk_tap_dance_state_t *state, void *user_data) {
->>>>>>> 377f87cb
+void dance_enc_finished(tap_dance_state_t *state, void *user_data) {
     if (state->count == 1) {
         register_code(KC_MPLY);
     } else if (state->count == 2) {
