"""QMK CLI Subcommands

We list each subcommand here explicitly because all the reliable ways of searching for modules are slow and delay startup.
"""
import os
import shlex
import sys
from importlib.util import find_spec
from pathlib import Path
from subprocess import run

from milc import cli, __VERSION__
from milc.questions import yesno

import_names = {
    # A mapping of package name to importable name
    'pep8-naming': 'pep8ext_naming',
    'pyserial': 'serial',
    'pyusb': 'usb.core',
    'qmk-dotty-dict': 'dotty_dict',
    'pillow': 'PIL'
}

safe_commands = [
    # A list of subcommands we always run, even when the module imports fail
    'clone',
    'config',
    'doctor',
    'env',
    'setup',
]

subcommands = [
    'qmk.cli.bux',
    'qmk.cli.c2json',
    'qmk.cli.cd',
    'qmk.cli.cformat',
    'qmk.cli.chibios.confmigrate',
    'qmk.cli.clean',
    'qmk.cli.compile',
    'qmk.cli.docs',
    'qmk.cli.doctor',
    'qmk.cli.fileformat',
    'qmk.cli.flash',
    'qmk.cli.format.c',
    'qmk.cli.format.json',
    'qmk.cli.format.python',
    'qmk.cli.format.text',
    'qmk.cli.generate.api',
    'qmk.cli.generate.autocorrect_data',
    'qmk.cli.generate.compilation_database',
    'qmk.cli.generate.config_h',
    'qmk.cli.generate.develop_pr_list',
    'qmk.cli.generate.dfu_header',
    'qmk.cli.generate.docs',
    'qmk.cli.generate.info_json',
    'qmk.cli.generate.keyboard_c',
    'qmk.cli.generate.keyboard_h',
    'qmk.cli.generate.keycodes',
    'qmk.cli.generate.keycodes_tests',
    'qmk.cli.generate.rgb_breathe_table',
    'qmk.cli.generate.rules_mk',
    'qmk.cli.generate.version_h',
    'qmk.cli.git.submodule',
    'qmk.cli.hello',
    'qmk.cli.import.kbfirmware',
    'qmk.cli.import.keyboard',
    'qmk.cli.import.keymap',
    'qmk.cli.info',
    'qmk.cli.json2c',
    'qmk.cli.lint',
    'qmk.cli.list.keyboards',
    'qmk.cli.list.keymaps',
    'qmk.cli.list.layouts',
    'qmk.cli.kle2json',
<<<<<<< HEAD
    'qmk.cli.migrate',
=======
    'qmk.cli.mass_compile',
>>>>>>> 69166834
    'qmk.cli.multibuild',
    'qmk.cli.new.keyboard',
    'qmk.cli.new.keymap',
    'qmk.cli.painter',
    'qmk.cli.pyformat',
    'qmk.cli.pytest',
    'qmk.cli.via2json',
]


def _install_deps(requirements):
    """Perform the installation of missing requirements.

    If we detect that we are running in a virtualenv we can't write into we'll use sudo to perform the pip install.
    """
    command = [sys.executable, '-m', 'pip', 'install']

    if sys.prefix != sys.base_prefix:
        # We are in a virtualenv, check to see if we need to use sudo to write to it
        if not os.access(sys.prefix, os.W_OK):
            print('Notice: Using sudo to install modules to location owned by root:', sys.prefix)
            command.insert(0, 'sudo')

    elif not os.access(sys.prefix, os.W_OK):
        # We can't write to sys.prefix, attempt to install locally
        command.append('--user')

    return _run_cmd(*command, '-r', requirements)


def _run_cmd(*command):
    """Run a command in a subshell.
    """
    if 'windows' in cli.platform.lower():
        safecmd = map(shlex.quote, command)
        safecmd = ' '.join(safecmd)
        command = [os.environ['SHELL'], '-c', safecmd]

    return run(command)


def _find_broken_requirements(requirements):
    """ Check if the modules in the given requirements.txt are available.

    Args:

        requirements
            The path to a requirements.txt file

    Returns a list of modules that couldn't be imported
    """
    with Path(requirements).open() as fd:
        broken_modules = []

        for line in fd.readlines():
            line = line.strip().replace('<', '=').replace('>', '=')

            if len(line) == 0 or line[0] == '#' or line.startswith('-r'):
                continue

            if '#' in line:
                line = line.split('#')[0]

            module_name = line.split('=')[0] if '=' in line else line
            module_import = module_name.replace('-', '_')

            # Not every module is importable by its own name.
            if module_name in import_names:
                module_import = import_names[module_name]

            if not find_spec(module_import):
                broken_modules.append(module_name)

        return broken_modules


def _broken_module_imports(requirements):
    """Make sure we can import all the python modules.
    """
    broken_modules = _find_broken_requirements(requirements)

    for module in broken_modules:
        print('Could not find module %s!' % module)

    if broken_modules:
        return True

    return False


def _yesno(*args):
    """Wrapper to only prompt if interactive
    """
    return sys.stdout.isatty() and yesno(*args)


def _eprint(errmsg):
    """Wrapper to print to stderr
    """
    print(errmsg, file=sys.stderr)


# Make sure our python is new enough
#
# Supported version information
#
# Based on the OSes we support these are the minimum python version available by default.
# Last update: 2021 Jan 02
#
# Arch: 3.9
# Debian: 3.7
# Fedora 31: 3.7
# Fedora 32: 3.8
# Fedora 33: 3.9
# FreeBSD: 3.7
# Gentoo: 3.7
# macOS: 3.9 (from homebrew)
# msys2: 3.8
# Slackware: 3.7
# solus: 3.7
# void: 3.9

if sys.version_info[0] != 3 or sys.version_info[1] < 7:
    _eprint('Error: Your Python is too old! Please upgrade to Python 3.7 or later.')
    exit(127)

milc_version = __VERSION__.split('.')

if int(milc_version[0]) < 2 and int(milc_version[1]) < 4:
    requirements = Path('requirements.txt').resolve()

    _eprint(f'Your MILC library is too old! Please upgrade: python3 -m pip install -U -r {str(requirements)}')
    exit(127)

# Make sure we can run binaries in the same directory as our Python interpreter
python_dir = os.path.dirname(sys.executable)

if python_dir not in os.environ['PATH'].split(':'):
    os.environ['PATH'] = ":".join((python_dir, os.environ['PATH']))

# Check to make sure we have all our dependencies
msg_install = f'\nPlease run `{sys.executable} -m pip install -r %s` to install required python dependencies.'
args = sys.argv[1:]
while args and args[0][0] == '-':
    del args[0]

safe_command = args and args[0] in safe_commands

if not safe_command:
    if _broken_module_imports('requirements.txt'):
        if _yesno('Would you like to install the required Python modules?'):
            _install_deps('requirements.txt')
        else:
            _eprint(msg_install % (str(Path('requirements.txt').resolve()),))
            exit(1)

    if cli.config.user.developer and _broken_module_imports('requirements-dev.txt'):
        if _yesno('Would you like to install the required developer Python modules?'):
            _install_deps('requirements-dev.txt')
        elif _yesno('Would you like to disable developer mode?'):
            _run_cmd(sys.argv[0], 'config', 'user.developer=None')
        else:
            _eprint(msg_install % (str(Path('requirements-dev.txt').resolve()),))
            _eprint('You can also turn off developer mode: qmk config user.developer=None')
            exit(1)

# Import our subcommands
for subcommand in subcommands:
    try:
        __import__(subcommand)

    except (ImportError, ModuleNotFoundError) as e:
        if safe_command:
            _eprint(f'Warning: Could not import {subcommand}: {e.__class__.__name__}, {e}')
        else:
            raise<|MERGE_RESOLUTION|>--- conflicted
+++ resolved
@@ -69,15 +69,12 @@
     'qmk.cli.info',
     'qmk.cli.json2c',
     'qmk.cli.lint',
+    'qmk.cli.kle2json',
     'qmk.cli.list.keyboards',
     'qmk.cli.list.keymaps',
     'qmk.cli.list.layouts',
-    'qmk.cli.kle2json',
-<<<<<<< HEAD
+    'qmk.cli.mass_compile',
     'qmk.cli.migrate',
-=======
-    'qmk.cli.mass_compile',
->>>>>>> 69166834
     'qmk.cli.multibuild',
     'qmk.cli.new.keyboard',
     'qmk.cli.new.keymap',
